#pragma once

#include <ros/ros.h>
#include <thread>

#include <mav_msgs/common.h>
#include <nav_msgs/Odometry.h>
#include <sensor_msgs/PointCloud2.h>
#include <visualization_msgs/MarkerArray.h>
#include <eigen_conversions/eigen_msg.h>
#include <Eigen/Dense>
#include <pcl_conversions/pcl_conversions.h>
#include <pcl/point_cloud.h>
#include <pcl/point_types.h>
#include <std_srvs/Empty.h>

#include "fla_msgs/GlobalPath.h"
<<<<<<< HEAD
#include "yaml-cpp/yaml.h"
#include "ros/package.h"
#include "std_srvs/Empty.h"
#include "geometry_msgs/Point.h"
=======
#include <geometry_msgs/PoseArray.h> // For lantern detection
#include <sensor_msgs/PointCloud2.h>
//#include <pcl/point_cloud.h>
//#include <pcl/point_types.h>
>>>>>>> 57e839c5

// Define states for the state machine
enum State {
    TAKE_OFF = 0,
    GO = 1,
    EXPLORE = 2,
    FLY_BACK = 3,
    LAND = 4,
    STOP = 5
};

class StateMachine {
public:
    StateMachine();

<<<<<<< HEAD
    void uavOdomCallback(const nav_msgs::Odometry::ConstPtr& odom);

    void octomapCallback(const sensor_msgs::PointCloud2::ConstPtr& msg);

=======
    // ROS Callbacks
    void uavOdomCallback(const nav_msgs::Odometry::ConstPtr& pose);
    void lanternCallback(const geometry_msgs::PoseArray::ConstPtr& msg); // Callback for detected lanterns
>>>>>>> 57e839c5
    void mainLoop(const ros::TimerEvent& t);

    // Core State Machine Functions
    void takeOff();
    void flyToCave();
<<<<<<< HEAD

    void planFarthestPoint();

    void loadAndSendPath(const std::string& path);

=======
>>>>>>> 57e839c5
    void flyBack();
    void land();

    // Utility Functions
    void saveWayBack();
    void publishPath(const std::list<Eigen::Vector4d>& path);
    bool closeToGoal();
    void loadAndSendPath(const std::string& path);

private:
<<<<<<< HEAD
    ros::Publisher pub_global_path_, pub_start_points_, pub_goal_points_, pub_markers_;
    ros::Subscriber sub_odom_;
    ros::Subscriber sub_octomap_;
    ros::ServiceClient reset_octomap;

=======
    // ROS Handles
    ros::NodeHandle nh_;
    ros::Publisher pub_global_path_;
    ros::Subscriber sub_odom_;
    ros::Subscriber sub_all_lanterns_; // Subscriber for lantern locations
    ros::ServiceClient reset_octomap;
>>>>>>> 57e839c5
    ros::Timer timer_;

    // State Machine Variables
    State state_ = TAKE_OFF;
    double hz_;
    bool paths_sent_ = false;

    // Current State Information
    Eigen::Affine3d current_pose_;
    Eigen::Vector3d current_velocity_;
<<<<<<< HEAD
    pcl::PointCloud<pcl::PointXYZ>::Ptr point_cloud_;
=======
    Eigen::Vector3d current_goal_;
>>>>>>> 57e839c5

    // Paths for Navigation
    std::list<Eigen::Vector4d> path_land_;
    std::list<Eigen::Vector4d> path_back_;

    // Lantern Detection Variables
    int detected_lantern_count_; // Tracks the number of detected lanterns

    // Parameters
    int time_between_states_s;
    double min_dis_waypoint_back;
    double max_dis_close_to_goal;
};
<|MERGE_RESOLUTION|>--- conflicted
+++ resolved
@@ -8,6 +8,8 @@
 #include <sensor_msgs/PointCloud2.h>
 #include <visualization_msgs/MarkerArray.h>
 #include <eigen_conversions/eigen_msg.h>
+#include <geometry_msgs/PoseArray.h> // For lantern detection
+#include <sensor_msgs/PointCloud2.h>
 #include <Eigen/Dense>
 #include <pcl_conversions/pcl_conversions.h>
 #include <pcl/point_cloud.h>
@@ -15,17 +17,13 @@
 #include <std_srvs/Empty.h>
 
 #include "fla_msgs/GlobalPath.h"
-<<<<<<< HEAD
 #include "yaml-cpp/yaml.h"
 #include "ros/package.h"
 #include "std_srvs/Empty.h"
 #include "geometry_msgs/Point.h"
-=======
-#include <geometry_msgs/PoseArray.h> // For lantern detection
-#include <sensor_msgs/PointCloud2.h>
+
 //#include <pcl/point_cloud.h>
 //#include <pcl/point_types.h>
->>>>>>> 57e839c5
 
 // Define states for the state machine
 enum State {
@@ -41,29 +39,17 @@
 public:
     StateMachine();
 
-<<<<<<< HEAD
     void uavOdomCallback(const nav_msgs::Odometry::ConstPtr& odom);
-
     void octomapCallback(const sensor_msgs::PointCloud2::ConstPtr& msg);
-
-=======
-    // ROS Callbacks
-    void uavOdomCallback(const nav_msgs::Odometry::ConstPtr& pose);
     void lanternCallback(const geometry_msgs::PoseArray::ConstPtr& msg); // Callback for detected lanterns
->>>>>>> 57e839c5
     void mainLoop(const ros::TimerEvent& t);
 
     // Core State Machine Functions
     void takeOff();
     void flyToCave();
-<<<<<<< HEAD
 
     void planFarthestPoint();
 
-    void loadAndSendPath(const std::string& path);
-
-=======
->>>>>>> 57e839c5
     void flyBack();
     void land();
 
@@ -74,20 +60,13 @@
     void loadAndSendPath(const std::string& path);
 
 private:
-<<<<<<< HEAD
+    // ROS Handles
+    ros::NodeHandle nh_;
     ros::Publisher pub_global_path_, pub_start_points_, pub_goal_points_, pub_markers_;
     ros::Subscriber sub_odom_;
     ros::Subscriber sub_octomap_;
-    ros::ServiceClient reset_octomap;
-
-=======
-    // ROS Handles
-    ros::NodeHandle nh_;
-    ros::Publisher pub_global_path_;
-    ros::Subscriber sub_odom_;
     ros::Subscriber sub_all_lanterns_; // Subscriber for lantern locations
     ros::ServiceClient reset_octomap;
->>>>>>> 57e839c5
     ros::Timer timer_;
 
     // State Machine Variables
@@ -98,11 +77,8 @@
     // Current State Information
     Eigen::Affine3d current_pose_;
     Eigen::Vector3d current_velocity_;
-<<<<<<< HEAD
     pcl::PointCloud<pcl::PointXYZ>::Ptr point_cloud_;
-=======
     Eigen::Vector3d current_goal_;
->>>>>>> 57e839c5
 
     // Paths for Navigation
     std::list<Eigen::Vector4d> path_land_;
@@ -115,4 +91,4 @@
     int time_between_states_s;
     double min_dis_waypoint_back;
     double max_dis_close_to_goal;
-};
+};