--- conflicted
+++ resolved
@@ -31,14 +31,7 @@
     // Core State Machine Functions
     void takeOff();
     void flyToCave();
-<<<<<<< HEAD
-=======
-
-    void loadAndSendPath(const std::string& path);
-
     void explore();
-
->>>>>>> aaabdbe8
     void flyBack();
     void land();
 
