#pragma once

#include <ros/ros.h>
#include <thread>

#include <mav_msgs/common.h>
#include <nav_msgs/Odometry.h>
#include <sensor_msgs/PointCloud2.h>
#include <visualization_msgs/MarkerArray.h>
#include <eigen_conversions/eigen_msg.h>
#include <geometry_msgs/PoseArray.h> // For lantern detection
#include <sensor_msgs/PointCloud2.h>
#include <Eigen/Dense>
#include <pcl_conversions/pcl_conversions.h>
#include <pcl/point_cloud.h>
#include <pcl/point_types.h>
#include <std_srvs/Empty.h>

#include "fla_msgs/GlobalPath.h"
#include "yaml-cpp/yaml.h"
#include "ros/package.h"
#include "std_srvs/Empty.h"
#include "geometry_msgs/Point.h"

//#include <pcl/point_cloud.h>
//#include <pcl/point_types.h>
#include <visualization_msgs/MarkerArray.h> // For RViz visualization

// Define states for the state machine
enum State {
    TAKE_OFF = 0,
    GO = 1,
    EXPLORE = 2,
    FLY_BACK = 3,
    LAND = 4,
    STOP = 5
};

class StateMachine {
public:
    StateMachine();

    void uavOdomCallback(const nav_msgs::Odometry::ConstPtr& odom);
    void octomapCallback(const sensor_msgs::PointCloud2::ConstPtr& msg);
    void lanternCallback(const geometry_msgs::PoseArray::ConstPtr& msg); // Callback for detected lanterns
    void mainLoop(const ros::TimerEvent& t);

    // Core State Machine Functions
    void takeOff();
    void flyToCave();
    void explore();
    void flyBack();
    void land();

    // Utility Functions
    void saveWayBack();
    void publishPath(const std::list<Eigen::Vector4d>& path);
    bool closeToGoal();
    void loadAndSendPath(const std::string& path);

private:
    // ROS Handles
    ros::NodeHandle nh_;
    ros::Publisher pub_max_v_;
    ros::Publisher pub_global_path_;
    ros::Publisher pub_controll_planner;
<<<<<<< HEAD
    ros::Publisher pub_visited_locations_; // Publisher for visited locations
    ros::Publisher pub_fly_back_start_points_;
    ros::Publisher pub_fly_back_goal_points_;
=======
>>>>>>> 992b78bc
    ros::Subscriber sub_odom_;
    ros::Subscriber sub_octomap_;
    ros::Subscriber sub_all_lanterns_; // Subscriber for lantern locations
    ros::ServiceClient reset_octomap;
    ros::Timer timer_;

    // State Machine Variables
    State state_ = TAKE_OFF;
    double hz_;
    bool paths_sent_ = false;

    // Current State Information
    Eigen::Affine3d current_pose_;
    Eigen::Affine3d last_pose_;
    Eigen::Vector3d current_velocity_;
    pcl::PointCloud<pcl::PointXYZ>::Ptr point_cloud_;
    Eigen::Vector3d current_goal_;

    // Paths for Navigation
    std::list<Eigen::Vector4d> path_land_;
    std::list<Eigen::Vector4d> path_back_;

    // Lantern Detection Variables
    int detected_lantern_count_; // Tracks the number of detected lanterns

    // Parameters
    int time_between_states_s;
    double min_dis_waypoint_back;
    double max_dis_close_to_goal;
    float max_speed_in_cave_;

    // flyBack Variables
    double min_distance_to_travel_before_timeout_ = 1.5; 
    double timeout_ = 9;
};<|MERGE_RESOLUTION|>--- conflicted
+++ resolved
@@ -64,12 +64,9 @@
     ros::Publisher pub_max_v_;
     ros::Publisher pub_global_path_;
     ros::Publisher pub_controll_planner;
-<<<<<<< HEAD
-    ros::Publisher pub_visited_locations_; // Publisher for visited locations
+    // ros::Publisher pub_visited_locations_; // Publisher for visited locations
     ros::Publisher pub_fly_back_start_points_;
     ros::Publisher pub_fly_back_goal_points_;
-=======
->>>>>>> 992b78bc
     ros::Subscriber sub_odom_;
     ros::Subscriber sub_octomap_;
     ros::Subscriber sub_all_lanterns_; // Subscriber for lantern locations
