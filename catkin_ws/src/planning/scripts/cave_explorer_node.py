--- conflicted
+++ resolved
@@ -34,12 +34,8 @@
         # Subscribers
         rospy.Subscriber("current_state_est", Odometry, self.odom_callback)
         rospy.Subscriber("/octomap_point_cloud_centers", PointCloud2, self.point_cloud_callback)
-<<<<<<< HEAD
         rospy.Subscriber("control_planner", Bool, self.control)
-=======
-        rospy.Subscriber("/control_planner", Bool, self.control)
         rospy.Subscriber("/goal_point", GlobalPoint, self.goal_point_callback)
->>>>>>> 992b78bc
 
         # Publishers
         self.path_pub = rospy.Publisher("path_marker_array", MarkerArray, queue_size=1)
